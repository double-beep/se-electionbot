{
<<<<<<< HEAD
    "name": "se-electionbot",
    "version": "0.1.0",
    "description": "Stack Exchange Election Bot",
    "main": "src/index.js",
    "scripts": {
        "build": "rimraf dist/ && babel src/ --out-dir dist/",
        "start": "node dist/index.js",
        "dev": "babel-node src/index.js",
        "test": "mocha",
        "coverage": "c8 mocha"
    },
    "author": {
        "name": "Samuel Liew",
        "url": "https://so-user.com/584192?tab=profile"
    },
    "contributors": [
        {
            "name": "Oleg Valter",
            "url": "https://stackoverflow.com/users/11407695"
        }
    ],
    "license": "MIT",
    "repository": {
        "type": "git",
        "url": "git+https://github.com/samliew/se-electionbot.git"
    },
    "bugs": {
        "url": "https://github.com/samliew/se-electionbot/issues"
    },
    "homepage": "https://github.com/samliew/se-electionbot#readme",
    "engines": {
        "npm": "7.x",
        "node": "14.x"
    },
    "dependencies": {
        "axios": "^0.21.1",
        "chatexchange": "^0.5.1",
        "cheerio": "^1.0.0-rc.10",
        "dotenv": "^10.0.0",
        "express": "^4.17.1",
        "heroku-client": "^3.1.0",
        "html-entities": "^2.3.2",
        "node-cache": "^5.1.2",
        "node-cron": "^3.0.0"
    },
    "devDependencies": {
        "@babel/cli": "^7.14.8",
        "@babel/core": "^7.15.0",
        "@babel/node": "^7.14.9",
        "@babel/preset-env": "^7.15.0",
        "@babel/register": "^7.15.3",
        "@types/chai": "^4.2.21",
        "@types/chai-as-promised": "^7.1.4",
        "@types/cheerio": "^0.22.30",
        "@types/express": "^4.17.13",
        "@types/heroku-client": "^3.1.0",
        "@types/mocha": "^9.0.0",
        "c8": "^7.9.0",
        "chai": "^4.3.4",
        "chai-as-promised": "^7.1.1",
        "mocha": "^9.1.1",
        "rimraf": "^3.0.2",
        "typescript": "^4.4.2"
    },
    "type": "module"
=======
  "name": "se-electionbot",
  "version": "0.1.0",
  "description": "Stack Exchange Election Bot",
  "main": "src/index.js",
  "scripts": {
    "postinstall": "patch-package",
    "build": "rimraf dist/ && babel src/ --out-dir dist/",
    "start": "node dist/index.js",
    "dev": "babel-node src/index.js",
    "test": "mocha",
    "coverage": "c8 mocha"
  },
  "author": {
    "name": "Samuel Liew",
    "url": "https://so-user.com/584192?tab=profile"
  },
  "contributors": [
    {
      "name": "Oleg Valter",
      "url": "https://stackoverflow.com/users/11407695"
    }
  ],
  "license": "MIT",
  "repository": {
    "type": "git",
    "url": "git+https://github.com/samliew/se-electionbot.git"
  },
  "bugs": {
    "url": "https://github.com/samliew/se-electionbot/issues"
  },
  "homepage": "https://github.com/samliew/se-electionbot#readme",
  "engines": {
    "npm": "7.x",
    "node": "14.x"
  },
  "dependencies": {
    "axios": "^0.21.1",
    "chatexchange": "^0.5.1",
    "cheerio": "^1.0.0-rc.10",
    "dotenv": "^10.0.0",
    "express": "^4.16.4",
    "express-handlebars": "^5.3.4",
    "heroku-client": "^3.1.0",
    "html-entities": "^2.3.2",
    "node-cache": "^5.1.2",
    "node-cron": "^3.0.0",
    "patch-package": "^6.2.2"
  },
  "devDependencies": {
    "@babel/cli": "^7.14.8",
    "@babel/core": "^7.15.0",
    "@babel/node": "^7.14.9",
    "@babel/preset-env": "^7.15.0",
    "@babel/register": "^7.14.5",
    "@types/chai": "^4.2.21",
    "@types/chai-as-promised": "^7.1.4",
    "@types/cheerio": "^0.22.30",
    "@types/express": "^4.17.13",
    "@types/mocha": "^9.0.0",
    "c8": "^7.9.0",
    "chai": "^4.3.4",
    "chai-as-promised": "^7.1.1",
    "mocha": "^9.0.3",
    "rimraf": "^3.0.2",
    "typescript": "^4.3.5"
  },
  "type": "module"
>>>>>>> 84edca5c
}<|MERGE_RESOLUTION|>--- conflicted
+++ resolved
@@ -1,71 +1,4 @@
 {
-<<<<<<< HEAD
-    "name": "se-electionbot",
-    "version": "0.1.0",
-    "description": "Stack Exchange Election Bot",
-    "main": "src/index.js",
-    "scripts": {
-        "build": "rimraf dist/ && babel src/ --out-dir dist/",
-        "start": "node dist/index.js",
-        "dev": "babel-node src/index.js",
-        "test": "mocha",
-        "coverage": "c8 mocha"
-    },
-    "author": {
-        "name": "Samuel Liew",
-        "url": "https://so-user.com/584192?tab=profile"
-    },
-    "contributors": [
-        {
-            "name": "Oleg Valter",
-            "url": "https://stackoverflow.com/users/11407695"
-        }
-    ],
-    "license": "MIT",
-    "repository": {
-        "type": "git",
-        "url": "git+https://github.com/samliew/se-electionbot.git"
-    },
-    "bugs": {
-        "url": "https://github.com/samliew/se-electionbot/issues"
-    },
-    "homepage": "https://github.com/samliew/se-electionbot#readme",
-    "engines": {
-        "npm": "7.x",
-        "node": "14.x"
-    },
-    "dependencies": {
-        "axios": "^0.21.1",
-        "chatexchange": "^0.5.1",
-        "cheerio": "^1.0.0-rc.10",
-        "dotenv": "^10.0.0",
-        "express": "^4.17.1",
-        "heroku-client": "^3.1.0",
-        "html-entities": "^2.3.2",
-        "node-cache": "^5.1.2",
-        "node-cron": "^3.0.0"
-    },
-    "devDependencies": {
-        "@babel/cli": "^7.14.8",
-        "@babel/core": "^7.15.0",
-        "@babel/node": "^7.14.9",
-        "@babel/preset-env": "^7.15.0",
-        "@babel/register": "^7.15.3",
-        "@types/chai": "^4.2.21",
-        "@types/chai-as-promised": "^7.1.4",
-        "@types/cheerio": "^0.22.30",
-        "@types/express": "^4.17.13",
-        "@types/heroku-client": "^3.1.0",
-        "@types/mocha": "^9.0.0",
-        "c8": "^7.9.0",
-        "chai": "^4.3.4",
-        "chai-as-promised": "^7.1.1",
-        "mocha": "^9.1.1",
-        "rimraf": "^3.0.2",
-        "typescript": "^4.4.2"
-    },
-    "type": "module"
-=======
   "name": "se-electionbot",
   "version": "0.1.0",
   "description": "Stack Exchange Election Bot",
@@ -133,5 +66,4 @@
     "typescript": "^4.3.5"
   },
   "type": "module"
->>>>>>> 84edca5c
 }