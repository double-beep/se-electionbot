import { JSDOM } from "jsdom";
import { getMilliseconds } from "../../shared/utils/dates.js";
import { findLast } from "../../shared/utils/dom.js";
import { matchNumber } from "../../shared/utils/expressions.js";
import { has } from "../../shared/utils/maps.js";
import { getBadges, getUserInfo } from "../api.js";
import Nominee from "../elections/nominees.js";
import { calculateScore } from "../score.js";
import { fetchUrl, onlyBotMessages, scrapeChatUserParentUserInfo, searchChat } from "../utils.js";

/**
 * @typedef {import("../announcement.js").default} Announcer
 * @typedef {import("../config.js").BotConfig} BotConfig
 * @typedef {import("chatexchange/dist/User").default} BotUser
 * @typedef {import("../utils").ChatMessage} ChatMessage
 * @typedef {import("../election.js").default} Election
 * @typedef {import('chatexchange/dist/Client').Host} Host
 * @typedef {import("../utils").RoomUser} RoomUser
 */

/**
 * @summary finds all nomination bot announcements in chat transcript
 * @param {BotConfig} config bot configuration
 * @param {BotUser} user current bot user
 * @returns {Promise<ChatMessage[]>}
 */
export const findNominationAnnouncementsInChat = async (config, user) => {
    const nominationsQuery = "We have a new nomination Please welcome our latest candidate";
    const nominationAnnouncements = await searchChat(config, config.chatDomain, nominationsQuery, config.chatRoomId);
    const botMessageFilter = await onlyBotMessages(user);
    return nominationAnnouncements.filter(botMessageFilter);
};

/**
 * @summary finds all withdrawn bot announcements in chat transcript
 * @param {BotConfig} config bot configuration
 * @param {BotUser} user current bot user
 * @returns {Promise<ChatMessage[]>}
 */
export const findWithdrawalAnnouncementsInChat = async (config, user) => {
    const withdrawalsQuery = "Attention Candidate has withdrawn from the election";
    const withdrawalAnnouncements = await searchChat(config, config.chatDomain, withdrawalsQuery, config.chatRoomId);
    const botMessageFilter = await onlyBotMessages(user);
    return withdrawalAnnouncements.filter(botMessageFilter);
};

/**
 * @summary extracts nomination info from chat announcement
 * @param {string} content chat message Markdown content
 * @returns {Partial<Pick<Nominee, "userName"|"nominationLink"> & { postId:string }>}
 */
export const getNominationInfoFromChatMessageMarkdown = (content) => {
    // https://regex101.com/r/nmlVOz/1
    const nominationPostExpr = /\[([a-z0-9\p{L} -]+)(?<!nomination)\]\((https:\/\/.+\/election\/\d+\?tab=nomination#post-(\d+))\)/iu;

    const [, userName, nominationLink, postId] = content.match(nominationPostExpr) || [, "", "", ""];

    return { postId, userName, nominationLink };
};

/**
 * @summary parses a {@link Nominee} from a bot announcement
 * @param {BotConfig} config bot configuration
 * @param {Election} election current election
 * @param {ChatMessage} message {@link ChatMessage} to parse
 * @returns {Promise<Nominee|undefined>}
 */
export const parseNomineeFromChatMessage = async (config, election, message) => {
    const { dateNominationMs, dateElectionMs, datePrimaryMs, siteHostname, currentNomineePostIds } = election;

    const { messageMarkup } = message;

    const { userName, nominationLink, postId } = getNominationInfoFromChatMessageMarkdown(messageMarkup);

    if (!userName || !nominationLink || !postId) return;

    const nominationRevisionsLink = nominationLink.replace(/election\/\d+\?tab=\w+#post-/i, `posts/`) + "/revisions";

    /** @type {string} */
    const revisionHTML = await fetchUrl(config, nominationRevisionsLink);

    const { window: { document } } = new JSDOM(revisionHTML);

    const userIdHref = findLast(`#content a[href*="/user"]`, document)?.getAttribute("href") || "";
    const nominationDateString = findLast(`#content .relativetime`, document)?.getAttribute("title");

    const userId = matchNumber(/\/users\/(\d+)/, userIdHref) || -42;

    // candidate's nominationDate cannot have been outside of the election's nomination period
    const nominationDate = new Date(nominationDateString || -1);
    const nominationMs = getMilliseconds(nominationDate);
    if (nominationMs < dateNominationMs || nominationMs >= dateElectionMs || (datePrimaryMs && nominationMs >= datePrimaryMs)) return;

    const permalink = userIdHref ? `https://${siteHostname}${userIdHref}` : "";

    const nominee = new Nominee(election, {
        userId,
        userName,
        nominationDate,
        nominationLink,
        withdrawn: !currentNomineePostIds.includes(+postId),
        permalink,
    });

    await nominee.scrapeUserYears(config);

    // do not calculate scores of feed users and Community
    if (userId > 0) {
        const { apiSlug } = election;
        const userBadges = await getBadges(config, [userId], apiSlug);
        const users = await getUserInfo(config, [userId], apiSlug);

        if (has(users, userId)) {
            const { score } = calculateScore(users.get(userId), userBadges, election);
            nominee.userScore = score;
        }
    }

    if (config.verbose) {
        console.log(`[chat]`, messageMarkup, nominee, { currentNomineePostIds, postId });
    }

    return nominee;
};

/**
 * @summary finds {@link Nominee}s that were announced in chat
 * @param {BotConfig} config bot configuration
 * @param {Election} election current {@link Election}
 * @param {Announcer} announcer election {@link Announcer}
 * @param {ChatMessage[]} messages list of {@link ChatMessage}s
 * @returns {Promise<number>}
 */
export const addAnnouncedNomineesFromChat = async (config, election, announcer, messages) => {
    let nomineeCount = 0;

    for (const message of messages) {
        const nominee = await parseNomineeFromChatMessage(config, election, message);
        if (!nominee) continue;

        announcer.addAnnouncedParticipant("nominees", nominee);
    }

    return nomineeCount;
};

/**
 * @summary finds withdrawn {@link Nominee}s that were only announced in chat
 * @param {BotConfig} config bot configuration
 * @param {Election} election current {@link Election}
 * @param {Announcer} announcer election {@link Announcer}
 * @param {ChatMessage[]} messages list of {@link ChatMessage}s
 * @returns {Promise<number>}
 */
export const addWithdrawnNomineesFromChat = async (config, election, announcer, messages) => {
    let withdrawnCount = 0;

    for (const message of messages) {
        const nominee = await parseNomineeFromChatMessage(config, election, message);
        if (!nominee) continue;

        // Nominee has not withdrawn
        if (!nominee.withdrawn) {
            if (config.verbose) {
                console.log(`[chat]`, `nominee has not withdrawn`, message, nominee);
            }
            continue;
        }

        // Nominee withdrawal has already been announced
        if (announcer.hasAnnouncedParticipant("withdrawals", nominee) && election.withdrawnNominees.has(nominee.userId)) {
            if (config.verbose) {
                console.log(`[chat]`, `nominee withdrawal has already been announced`, message, nominee);
            }
            continue;
        }

        announcer.addAnnouncedParticipant("withdrawals", nominee);
<<<<<<< HEAD
        election.addWithdrawnNominee(nominee);
=======
        election.addWithdrawnNominee(nominee); // was nominee already added to election withdrawals before this causing a previous bug??

        // Limit to scraping of nominations from transcript if more than number of nominations
        if (++withdrawnCount >= election.numNominees) break;
>>>>>>> 4363272a
    }

    return withdrawnCount;
};

/**
 * @summary lists {@link Nominee}s that are in the election room
 * @param {BotConfig} config bot configuration
 * @param {Election} election current {@link Election}
 * @param {Host} host chat {@link Host}
 * @param {RoomUser[]} users chat users currently in the room
 * @returns {Promise<RoomUser[]>}
 */
export const listNomineesInRoom = async (config, election, host, users) => {
    const { nominees, siteHostname } = election;

    /** @type {RoomUser[]} */
    const nomineesInRoom = [];
    for (const user of users) {
        const { id: userId } = user;

        if (host === "stackoverflow.com" && nominees.has(userId)) {
            nomineesInRoom.push(user);
            continue;
        }

        const { domain, id } = await scrapeChatUserParentUserInfo(config, host, userId);

        if (domain === siteHostname && id && nominees.has(id)) {
            nomineesInRoom.push(user);
            continue;
        }

        // TODO: add the heavy getSiteUserIdFromChatStackExchangeId
    }
    return nomineesInRoom;
};<|MERGE_RESOLUTION|>--- conflicted
+++ resolved
@@ -176,14 +176,7 @@
         }
 
         announcer.addAnnouncedParticipant("withdrawals", nominee);
-<<<<<<< HEAD
-        election.addWithdrawnNominee(nominee);
-=======
         election.addWithdrawnNominee(nominee); // was nominee already added to election withdrawals before this causing a previous bug??
-
-        // Limit to scraping of nominations from transcript if more than number of nominations
-        if (++withdrawnCount >= election.numNominees) break;
->>>>>>> 4363272a
     }
 
     return withdrawnCount;
