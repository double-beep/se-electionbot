--- conflicted
+++ resolved
@@ -2,12 +2,8 @@
 import { dateToUtcTimestamp } from "../utils.js";
 
 /**
-<<<<<<< HEAD
- * @typedef {import("../config.js").BotConfig} BotConfig
-=======
  * @typedef {import("../config").BotConfig} BotConfig
  * @typedef {import("../index").User} User
->>>>>>> 02b33e57
  */
 
 /**
